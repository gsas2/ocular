--- conflicted
+++ resolved
@@ -1,31 +1,24 @@
 const { existsSync, lstatSync, readdirSync, readFileSync } = require('fs')
-const { basename, extname } = require('path')
+const { basename, extname, join, normalize, relative } = require('path')
 const { camel, sentence } = require('to-case')
 const slug = require('slug')
-<<<<<<< HEAD
 
 const defaultDocumentationPath = '/documentation'
-=======
->>>>>>> ef8f4944
 
-function listDocs(DIR_PATH) {
-  const pathString = `${DIR_PATH}/src/docs/`
-  const queue = readdirSync(`${pathString}`).map(fileName => ({
+function listDocs(docsSrcPath) {
+  const queue = readdirSync(docsSrcPath).map(fileName => ({
     fileName,
-    path: ['src', 'docs']
+    path: []
   }))
   const docs = []
   while (queue.length) {
     const { fileName, path } = queue.pop()
-    const fullPath = [DIR_PATH]
-      .concat(path)
-      .concat(fileName)
-      .join('/')
-
-    const componentPath = path
-      .slice(1)
-      .concat(fileName)
-      .join('/')
+    const fullPath = normalize(
+      [docsSrcPath]
+        .concat(path)
+        .concat(fileName)
+        .join('/')
+    )
 
     if (lstatSync(fullPath).isDirectory() === false) {
       if (extname(fileName) === '.md') {
@@ -37,17 +30,11 @@
 
         const docBaseName = docTitleFromContent || docBaseNameFromFileName
 
-        const componentName = camel(
-          path
-            .slice(2)
-            .concat(docBaseName)
-            .join('-')
-        )
+        const componentName = `_${camel(path.concat(docBaseName).join('-'))}`
 
         docs.push({
           docBaseName,
           fileName,
-          componentPath,
           componentName,
           fullPath,
           path
@@ -56,7 +43,7 @@
       // ignore non .md files
     } else {
       const newPath = path.concat(fileName)
-      const newFullPath = [DIR_PATH].concat(newPath).join('/')
+      const newFullPath = [docsSrcPath].concat(newPath).join('/')
       readdirSync(newFullPath).forEach(f => {
         queue.push({ fileName: f, path: newPath })
       })
@@ -65,20 +52,25 @@
   return docs
 }
 
-function buildMdRoutes(docs) {
+function buildMdRoutes(docs, docsSrcPath, websitePath) {
+  const fileLocationBase = normalize(join(websitePath, docsSrcPath))
+  const componentPathBase = relative(join(websitePath, '/src'), fileLocationBase)
+
   const result = {
     name: 'Documentation',
     path: defaultDocumentationPath,
     data: []
   }
+
   const output = []
   docs
     .sort((a, b) => (a.fullPath > b.fullPath ? 1 : -1))
-    .forEach(({ docBaseName, fileName, componentName, componentPath, path }) => {
+    .forEach(({ docBaseName, fileName, componentName, path }) => {
+      const componentPath = normalize(join(componentPathBase, path.join('/'), fileName))
       const imp = `import ${componentName} from '${componentPath}'`
       output.push(imp)
 
-      const pathSuffix = path.slice(2)
+      const pathSuffix = path
       let destination = result.data
       let currentPath = '/docs'
 
@@ -104,7 +96,7 @@
       })
 
       destination.push({
-        fileLocation: `/src${currentPath}/${fileName}`,
+        fileLocation: normalize(join(fileLocationBase, path.join('/'), fileName)),
         name: sentence(docBaseName),
         markdown: componentName
       })
@@ -123,20 +115,12 @@
 }
 
 function entry(base, path, priority) {
-<<<<<<< HEAD
   return ['  <url>', `    <loc>${base}/?p=/#${path}</loc>`]
-=======
-  return ['  <url>', `    <loc>${base}/#${path}</loc>`]
->>>>>>> ef8f4944
     .concat(priority ? [`    <priority>${priority}</priority>`] : [])
     .concat(['  </url>'])
 }
 
 function buildSitemap(base, docs) {
-<<<<<<< HEAD
-=======
-  
->>>>>>> ef8f4944
   const sitemapStub = [
     '<?xml version="1.0" encoding="UTF-8"?>',
     '<urlset xmlns="http://www.sitemaps.org/schemas/sitemap/0.9">'
@@ -144,22 +128,14 @@
 
   const output = docs
     .reduce((prev, curr) => {
-<<<<<<< HEAD
-      const path = [`${defaultDocumentationPath}`]
-        .concat(curr.path.slice(2))
+      const path = [defaultDocumentationPath]
+        .concat(curr.path)
         .concat(slug(curr.docBaseName, { lower: true }))
         .join('/')
       return prev.concat(entry(base, path))
     }, sitemapStub)
     .concat(['</urlset>'])
 
-=======
-      const path = [''].concat(curr.path.slice(2)).concat(slug(curr.docBaseName, { lower: true })).join('/')
-      return prev.concat(entry(base, path))
-    }, sitemapStub)
-    .concat(['</urlset>'])
-  
->>>>>>> ef8f4944
   return output.join('\n')
 }
 
