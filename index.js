--- conflicted
+++ resolved
@@ -93,12 +93,8 @@
           clean: 'rm -rf ../docs/*{.js,.css,index.html,appcache,fonts,images}',
           start: 'ocular start',
           build: 'ocular build',
-<<<<<<< HEAD
-          lint: 'ocular lint'
-=======
           lint: 'ocular lint',
           publish: 'npm run clean && npm run build && mv dist/* ../docs'
->>>>>>> d3188a18
         }
 
         writeFileSync(`${DIR_PATH}/package.json`, `${JSON.stringify(json, null, 2)}\n`)
@@ -223,11 +219,7 @@
         destination.push({
           fileLocation: `/src${currentPath}/${fileName}`,
           name: sentence(docBaseName),
-<<<<<<< HEAD
           markdown: componentName
-=======
-          markDown: componentName
->>>>>>> d3188a18
         })
       })
 
